--- conflicted
+++ resolved
@@ -43,13 +43,9 @@
 
             # This should not raise "annotations must be a list of dictionaries" error
             try:
-<<<<<<< HEAD
-                pdf_viewer(
-                    str(self.test_pdf_path), width=700, height=800, annotations=[]
-                )
-=======
+
                 streamlit_pdf_viewer.pdf_viewer(str(self.test_pdf_path), width=700, height=800, annotations=[])
->>>>>>> ac39bfbf
+
                 mock_pdf_viewer.assert_called_once_with(
                     str(self.test_pdf_path), width=700, height=800, annotations=[]
                 )
@@ -69,7 +65,7 @@
         # Test that invalid annotations parameter raises expected error
         with patch("streamlit_pdf_viewer.pdf_viewer") as mock_pdf_viewer:
             # Simulate the actual error that would be raised
-<<<<<<< HEAD
+
             mock_pdf_viewer.side_effect = TypeError(
                 "annotations must be a list of dictionaries"
             )
@@ -84,13 +80,7 @@
                     annotations="invalid",
                 )
 
-=======
-            mock_pdf_viewer.side_effect = TypeError("annotations must be a list of dictionaries")
-            
-            with pytest.raises(TypeError, match="annotations must be a list of dictionaries"):
-                streamlit_pdf_viewer.pdf_viewer(str(self.test_pdf_path), width=700, height=800, annotations="invalid")
-    
->>>>>>> ac39bfbf
+
     def test_pdf_viewer_valid_annotations_format(self):
         """Test that pdf_viewer accepts properly formatted annotations."""
         try:
@@ -107,16 +97,13 @@
         with patch("streamlit_pdf_viewer.pdf_viewer") as mock_pdf_viewer:
             mock_pdf_viewer.return_value = None
 
-<<<<<<< HEAD
             pdf_viewer(
                 str(self.test_pdf_path),
                 width=700,
                 height=800,
                 annotations=valid_annotations,
             )
-=======
-            streamlit_pdf_viewer.pdf_viewer(str(self.test_pdf_path), width=700, height=800, annotations=valid_annotations)
->>>>>>> ac39bfbf
+
             mock_pdf_viewer.assert_called_once_with(
                 str(self.test_pdf_path),
                 width=700,
@@ -130,24 +117,7 @@
         from modules.measurements.pulse_and_fluorescence import render_reference_content
 
         # Mock streamlit components to avoid actual rendering
-<<<<<<< HEAD
-        with patch("streamlit.columns") as mock_columns, patch(
-            "streamlit.subheader"
-        ) as mock_subheader, patch("streamlit.markdown") as mock_markdown, patch(
-            "streamlit.expander"
-        ) as mock_expander, patch(
-            "streamlit.text_area"
-        ) as mock_text_area, patch(
-            "streamlit.button"
-        ) as mock_button, patch(
-            "streamlit.download_button"
-        ) as mock_download_button, patch(
-            "streamlit_pdf_viewer.pdf_viewer"
-        ) as mock_pdf_viewer, patch(
-            "builtins.open", create=True
-        ) as mock_open:
 
-=======
         with patch('streamlit.columns') as mock_columns, \
              patch('streamlit.subheader') as mock_subheader, \
              patch('streamlit.markdown') as mock_markdown, \
@@ -158,7 +128,7 @@
              patch('modules.measurements.pulse_and_fluorescence.pdf_viewer') as mock_pdf_viewer, \
              patch('builtins.open', create=True) as mock_open:
             
->>>>>>> ac39bfbf
+
             # Set up mocks
             mock_columns.return_value = [MagicMock(), MagicMock()]
             mock_expander.return_value.__enter__ = MagicMock()
@@ -193,13 +163,10 @@
 def test_pdf_viewer_error_detection():
     """Standalone test function to detect PDF viewer annotation errors."""
     try:
-<<<<<<< HEAD
-        from streamlit_pdf_viewer import pdf_viewer
 
-=======
         import streamlit_pdf_viewer
         
->>>>>>> ac39bfbf
+
         # Test path
         test_path = Path(__file__).parent.parent / "assets" / "s41596-024-01120-w.pdf"
 
@@ -209,13 +176,9 @@
         # This should work without raising TypeError about annotations
         with patch("streamlit_pdf_viewer.pdf_viewer") as mock_viewer:
             mock_viewer.return_value = None
-<<<<<<< HEAD
-            pdf_viewer(str(test_path), width=700, height=800, annotations=[])
 
-=======
             streamlit_pdf_viewer.pdf_viewer(str(test_path), width=700, height=800, annotations=[])
-            
->>>>>>> ac39bfbf
+
         return True
 
     except ImportError:
