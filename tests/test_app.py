import os
import sys
import unittest
from unittest.mock import patch

import pytest

# Add parent directory to path to import modules
sys.path.insert(0, os.path.abspath(os.path.join(os.path.dirname(__file__), "..")))

try:
    from streamlit.testing.v1 import AppTest

    STREAMLIT_TESTING_AVAILABLE = True
except ImportError:
    STREAMLIT_TESTING_AVAILABLE = False
    AppTest = None


@pytest.mark.streamlit
class TestApp(unittest.TestCase):
    """Test the Streamlit application."""

    def setUp(self):
        """Set up test fixtures before each test method."""
        if not STREAMLIT_TESTING_AVAILABLE:
            self.skipTest("Streamlit testing framework not available")

    @pytest.mark.slow
    def test_app_loads_without_errors(self):
        """Test that the app loads without exceptions."""
        at = AppTest.from_file("app.py")
<<<<<<< HEAD
        at.run()

        # Check that the app loaded successfully
        self.assertIsNone(at.exception, f"App failed to load: {at.exception}")

=======
        at.run(timeout=10)
        
        # Check that the app loaded successfully
        self.assertFalse(at.exception, f"App failed to load: {at.exception}")
        
>>>>>>> ac39bfbf
    @pytest.mark.slow
    def test_sidebar_elements_exist(self):
        """Test that expected sidebar elements are present."""
        at = AppTest.from_file("app.py")
<<<<<<< HEAD
        at.run()

=======
        at.run(timeout=10)
        
>>>>>>> ac39bfbf
        # Check sidebar exists
        self.assertIsNotNone(at.sidebar, "Sidebar should exist")

        # Check for title (more flexible check)
<<<<<<< HEAD
        sidebar_content = str(at.sidebar)
        self.assertIn(
            "Multiphoton",
            sidebar_content.lower(),
            "Sidebar should contain multiphoton-related content",
        )

=======
        sidebar_title = at.sidebar.title[0].value
        self.assertIn("multiphoton", sidebar_title.lower(),
                     "Sidebar should contain multiphoton-related content")
        
>>>>>>> ac39bfbf
    @pytest.mark.slow
    def test_main_page_structure(self):
        """Test that the main page has expected structure."""
        at = AppTest.from_file("app.py")
<<<<<<< HEAD
        at.run()

=======
        at.run(timeout=10)
        
>>>>>>> ac39bfbf
        # Check that main content exists
        self.assertIsNotNone(at.main, "Main content should exist")

        # The app should have some content
        main_content = str(at.main)
        self.assertGreater(len(main_content), 0, "Main content should not be empty")

    @pytest.mark.slow
    def test_session_state_initialization(self):
        """Test that session state is properly initialized."""
        at = AppTest.from_file("app.py")
<<<<<<< HEAD
        at.run()

=======
        at.run(timeout=10)
        
>>>>>>> ac39bfbf
        # Check that key session state variables exist
        expected_keys = ["study_name", "wavelength", "researcher"]
        for key in expected_keys:
            self.assertIn(
                key, at.session_state, f"Session state should contain '{key}'"
            )

    @patch("streamlit.error")
    @pytest.mark.slow
    def test_error_handling(self, mock_error):
        """Test that the app handles errors gracefully."""
        # This test would need to be expanded based on specific error scenarios
        # in your app
        at = AppTest.from_file("app.py")

        # Test with invalid session state
        at.session_state["wavelength"] = "invalid"
<<<<<<< HEAD
        at.run()

=======
        at.run(timeout=10)
        
>>>>>>> ac39bfbf
        # App should still run (error handling should prevent crashes)
        self.assertFalse(at.exception, "App should handle invalid input gracefully")


@pytest.mark.skipif(
    not STREAMLIT_TESTING_AVAILABLE, reason="Streamlit testing framework not available"
)
@pytest.mark.streamlit
class TestAppPytest:
    """Pytest-style tests for the Streamlit application."""

    def test_app_import(self):
        """Test that app modules can be imported."""
        try:
            import app

            assert hasattr(app, "main"), "App should have a main function"
        except ImportError as e:
            pytest.fail(f"Failed to import app module: {e}")

    def test_modules_import(self):
        """Test that required modules can be imported."""
        required_modules = [
            "modules.core.data_utils",
            "modules.ui.components",
            "modules.ui.theme",
        ]

        for module_name in required_modules:
            try:
                __import__(module_name)
            except ImportError as e:
                pytest.fail(f"Failed to import {module_name}: {e}")


if __name__ == "__main__":
    # Run both unittest and pytest
    unittest.main(verbosity=2, exit=False)
    if STREAMLIT_TESTING_AVAILABLE:
        pytest.main(["-v", __file__])<|MERGE_RESOLUTION|>--- conflicted
+++ resolved
@@ -30,59 +30,36 @@
     def test_app_loads_without_errors(self):
         """Test that the app loads without exceptions."""
         at = AppTest.from_file("app.py")
-<<<<<<< HEAD
         at.run()
 
         # Check that the app loaded successfully
         self.assertIsNone(at.exception, f"App failed to load: {at.exception}")
 
-=======
-        at.run(timeout=10)
-        
-        # Check that the app loaded successfully
-        self.assertFalse(at.exception, f"App failed to load: {at.exception}")
-        
->>>>>>> ac39bfbf
+
     @pytest.mark.slow
     def test_sidebar_elements_exist(self):
         """Test that expected sidebar elements are present."""
         at = AppTest.from_file("app.py")
-<<<<<<< HEAD
-        at.run()
 
-=======
         at.run(timeout=10)
         
->>>>>>> ac39bfbf
         # Check sidebar exists
         self.assertIsNotNone(at.sidebar, "Sidebar should exist")
 
         # Check for title (more flexible check)
-<<<<<<< HEAD
-        sidebar_content = str(at.sidebar)
-        self.assertIn(
-            "Multiphoton",
-            sidebar_content.lower(),
-            "Sidebar should contain multiphoton-related content",
-        )
 
-=======
         sidebar_title = at.sidebar.title[0].value
         self.assertIn("multiphoton", sidebar_title.lower(),
                      "Sidebar should contain multiphoton-related content")
         
->>>>>>> ac39bfbf
     @pytest.mark.slow
     def test_main_page_structure(self):
         """Test that the main page has expected structure."""
         at = AppTest.from_file("app.py")
-<<<<<<< HEAD
-        at.run()
 
-=======
         at.run(timeout=10)
         
->>>>>>> ac39bfbf
+
         # Check that main content exists
         self.assertIsNotNone(at.main, "Main content should exist")
 
@@ -94,13 +71,9 @@
     def test_session_state_initialization(self):
         """Test that session state is properly initialized."""
         at = AppTest.from_file("app.py")
-<<<<<<< HEAD
-        at.run()
 
-=======
         at.run(timeout=10)
-        
->>>>>>> ac39bfbf
+
         # Check that key session state variables exist
         expected_keys = ["study_name", "wavelength", "researcher"]
         for key in expected_keys:
@@ -118,13 +91,9 @@
 
         # Test with invalid session state
         at.session_state["wavelength"] = "invalid"
-<<<<<<< HEAD
-        at.run()
 
-=======
         at.run(timeout=10)
-        
->>>>>>> ac39bfbf
+
         # App should still run (error handling should prevent crashes)
         self.assertFalse(at.exception, "App should handle invalid input gracefully")
 
