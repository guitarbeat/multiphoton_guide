--- conflicted
+++ resolved
@@ -122,7 +122,6 @@
 
 ## Database Setup
 
-<<<<<<< HEAD
 Measurement data can be stored either in a SQL database **or** in a public
 Google Sheet.  If a `[connections.gsheets]` section exists in
 `.streamlit/secrets.toml` the application will read and write data to that
@@ -131,13 +130,7 @@
 in Streamlit secrets.  If that connection is not available, the URL from the
 `DATABASE_URL` environment variable (or the `database_url` entry in secrets) is
 used.  For local testing you can rely on a SQLite database:
-=======
-Measurement data is stored in a SQL database. By default the app tries to use a
-`postgresql` connection defined in `streamlit` secrets. If that connection is
-not available, the URL from the `DATABASE_URL` environment variable (or the
-`database_url` entry in secrets) is used. For local testing you can rely on a
-SQLite database:
->>>>>>> b62ed3f9
+
 
 ```toml
 [postgresql]
@@ -150,7 +143,6 @@
 database_url = "sqlite:///data.db"
 ```
 
-<<<<<<< HEAD
 To use a public Google Sheet instead of SQL, configure secrets like this:
 
 ```toml
@@ -158,8 +150,7 @@
 spreadsheet = "https://docs.google.com/spreadsheets/d/YOUR_SHEET_ID/edit"
 ```
 
-=======
->>>>>>> b62ed3f9
+
 Set these credentials in `.streamlit/secrets.toml` or as environment variables
 so `get_connection()` can establish a connection.
 
